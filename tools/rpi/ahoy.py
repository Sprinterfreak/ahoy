"""
First attempt at providing basic 'master' ('DTU') functionality
for Hoymiles micro inverters.
Based in particular on demostrated first contact by 'of22'.
"""
import sys
import argparse
import time
import struct
import crcmod
import json
from datetime import datetime
from RF24 import RF24, RF24_PA_LOW, RF24_PA_MAX, RF24_250KBPS
import paho.mqtt.client
from configparser import ConfigParser

cfg = ConfigParser()
cfg.read('ahoy.conf')
mqtt_host = cfg.get('mqtt', 'host', fallback='192.168.1.1')
mqtt_port = cfg.getint('mqtt', 'port', fallback=1883)

radio = RF24(22, 0, 1000000)
mqtt_client = paho.mqtt.client.Client()
mqtt_client.connect(mqtt_host, mqtt_port)
mqtt_client.loop_start()

# Master Address ('DTU')
dtu_ser = cfg.get('dtu', 'serial', fallback='99978563412')  # identical to fc22's

# inverter serial numbers
inv_ser = cfg.get('inverter', 'serial', fallback='444473104619')  # my inverter

# all inverters
#...

f_crc_m = crcmod.predefined.mkPredefinedCrcFun('modbus')
f_crc8 = crcmod.mkCrcFun(0x101, initCrc=0, xorOut=0)


def ser_to_hm_addr(s):
    """
    Calculate the 4 bytes that the HM devices use in their internal messages to 
    address each other.
    """
    bcd = int(str(s)[-8:], base=16)
    return struct.pack('>L', bcd)


def ser_to_esb_addr(s):
    """
    Convert a Hoymiles inverter/DTU serial number into its
    corresponding NRF24 'enhanced shockburst' address byte sequence (5 bytes).

    The NRF library expects these in LSB to MSB order, even though the transceiver
    itself will then output them in MSB-to-LSB order over the air.
    
    The inverters use a BCD representation of the last 8
    digits of their serial number, in reverse byte order, 
    followed by \x01.
    """
    air_order = ser_to_hm_addr(s)[::-1] + b'\x01'
    return air_order[::-1]


def compose_0x80_msg(dst_ser_no=72220200, src_ser_no=72220200, ts=None):
    """
    Create a valid 0x80 request with the given parameters, and containing the 
    current system time.
    """

    if not ts:
        ts = 0x623C8ECF  # identical to fc22's for testing  # doc: 1644758171

    # "framing"
    p = b''
    p = p + b'\x15'
    p = p + ser_to_hm_addr(dst_ser_no)
    p = p + ser_to_hm_addr(src_ser_no)
    p = p + b'\x80'

    # encapsulated payload
    pp = b'\x0b\x00'
    pp = pp + struct.pack('>L', ts)  # big-endian: msb at low address
    #pp = pp + b'\x00' * 8    # of22 adds a \x05 at position 19

    pp = pp + b'\x00\x00\x00\x05\x00\x00\x00\x00'

    # CRC_M
    crc_m = f_crc_m(pp)

    p = p + pp
    p = p + struct.pack('>H', crc_m)

    crc8 = f_crc8(p)
    p = p + struct.pack('B', crc8)   
    return p


def print_addr(a):
    print(f"ser# {a} ", end='')
    print(f" -> HM  {' '.join([f'{x:02x}' for x in ser_to_hm_addr(a)])}", end='')
    print(f" -> ESB {' '.join([f'{x:02x}' for x in ser_to_esb_addr(a)])}")

# time of last transmission - to calculcate response time
t_last_tx = 0

def on_receive(p, ch_rx=None, ch_tx=None):
    """
    Callback: get's invoked whenever a packet has been received.
    :param p: Payload of the received packet.
    """

    d = {}

    t_now_ns = time.monotonic_ns()
    ts = datetime.utcnow()
    ts_unixtime = ts.timestamp()
    d['ts_unixtime'] = ts_unixtime
    d['isodate'] = ts.isoformat()
    d['rawdata'] = " ".join([f"{b:02x}" for b in p])
    print(ts.isoformat(), end='Z ')

    # check crc8
    crc8 = f_crc8(p[:-1])
    d['crc8_valid'] = True if crc8==p[-1] else False

    # interpret content
    mid = p[0]
    d['mid'] = mid
    name = 'unknowndata'
    d['response_time_ns'] = t_now_ns-t_last_tx
    d['ch_rx'] = ch_rx
    d['ch_tx'] = ch_tx
 
    if mid == 0x95:
        src, dst, cmd = struct.unpack('>LLB', p[1:10])
        src_s = f'{src:08x}'
        dst_s = f'{dst:08x}'
        d['src'] = src_s
        d['dst'] = dst_s
        d['cmd'] = cmd
        print(f'MSG src={src_s}, dst={dst_s}, cmd={cmd},  ', end=' ')

        if cmd==1:
            name = 'dcdata'
            unknown1, u1, i1, p1, u2, i2, p2, unknown2 = struct.unpack(
                '>HHHHHHHH', p[10:26])
            print(f'u1={u1/10}V, i1={i1/100}A, p1={p1/10}W,  ', end='')
            print(f'u2={u2/10}V, i2={i2/100}A, p2={p2/10}W,  ', end='')
            print(f'unknown1={unknown1}, unknown2={unknown2}')
            d['u1_V'] = u1/10
            d['i1_A'] = i1/100
            d['p1_W'] = p1/10
            d['u2_V'] = u2/10
            d['i2_A'] = i2/100
            d['p2_W'] = p2/10
            d['unknown1'] = unknown1
            d['unknown2'] = unknown2

        elif cmd==2:
            name = 'acdata'
            uk1, uk2, uk3, uk4, uk5, u, f, p = struct.unpack(
                '>HHHHHHHH', p[10:26])
            print(f'u={u/10:.1f}V, f={f/100:.2f}Hz, p={p/10:.1f}W,  ', end='')
            print(f'uk1={uk1}, ', end='')
            print(f'uk2={uk2}, ', end='')
            print(f'uk3={uk3}, ', end='')
            print(f'uk4={uk4}, ', end='')
            print(f'uk5={uk5}')
            d['u_V'] = u/10
            d['f_Hz'] = f/100
            d['p_W'] = p/10
            d['wtot1_Wh'] = uk1
            d['wtot2_Wh'] = uk3
            d['wday1_Wh'] = uk4
            d['wday2_Wh'] = uk5
            d['uk2'] = uk2

<<<<<<< HEAD
        elif cmd==0x83:
            name = 'misc1'
            uk1, uk2, uk3, uk4, uk5, uk6 = struct.unpack(
                '>HHHHHH', p[10:22])
            print('')
            d['uk1'] = uk1
            d['uk2'] = uk2
            d['uk3'] = uk3
            d['uk4'] = uk4
            d['uk5'] = uk5
            d['uk6'] = uk6
=======
        elif cmd==129:
            name = 'error'
            print('Command error')

        elif cmd==131:
            name = 'statedata'
            uk1, l, uk3, t, uk5, uk6 = struct.unpack('>HHHHHH', p[10:22])
            print(f'l={l}%, t={t/10:.2f}C,  ', end='')
            print(f'uk1={uk1}, ', end='')
            print(f'uk3={uk3}, ', end='')
            print(f'uk5={uk5}, ', end='')
            print(f'uk6={uk6}')
            d['l_Pct'] = l
            d['t_C'] = t/10

        elif cmd==132:
            name = 'unknown'
            uk1, uk2, uk3, uk4, uk5, uk6, uk7, uk8 = struct.unpack(
                '>HHHHHHHH', p[10:26])
            print(f'uk1={uk1}, ', end='')
            print(f'uk2={uk2}, ', end='')
            print(f'uk3={uk3}, ', end='')
            print(f'uk4={uk4}, ', end='')
            print(f'uk5={uk5}, ', end='')
            print(f'uk6={uk6}, ', end='')
            print(f'uk7={uk7}, ', end='')
            print(f'uk8={uk8}')
>>>>>>> ad0acb74

        else:
            print(f'unknown cmd {cmd}')
    else:
        print(f'unknown frame id {p[0]}')

    # output to stdout
    if d:
        print(json.dumps(d))

    # output to MQTT
    if d:
        j = json.dumps(d)
        mqtt_client.publish(f'ahoy/{src}/{name}', j)
        if d['cmd']==2:
            mqtt_client.publish(f'ahoy/{src}/emeter/0/voltage', d['u_V'])
            mqtt_client.publish(f'ahoy/{src}/emeter/0/power', d['p_W'])
            mqtt_client.publish(f'ahoy/{src}/emeter/0/total', d['wtot1_Wh'])
            mqtt_client.publish(f'ahoy/{src}/frequency', d['f_Hz'])
        if d['cmd']==1:
            mqtt_client.publish(f'ahoy/{src}/emeter-dc/0/power', d['p1_W'])
            mqtt_client.publish(f'ahoy/{src}/emeter-dc/0/voltage', d['u1_V'])
            mqtt_client.publish(f'ahoy/{src}/emeter-dc/0/current', d['i1_A'])
            mqtt_client.publish(f'ahoy/{src}/emeter-dc/1/power', d['p2_W'])
            mqtt_client.publish(f'ahoy/{src}/emeter-dc/1/voltage', d['u2_V'])
            mqtt_client.publish(f'ahoy/{src}/emeter-dc/1/current', d['i2_A'])
        if d['cmd']==131:
            mqtt_client.publish(f'ahoy/{src}/temperature', d['t_C'])



def main_loop():
    """
    Keep receiving on channel 3. Every once in a while, transmit a request
    to one of our inverters on channel 40.
    """

    global t_last_tx

    print_addr(inv_ser)
    print_addr(dtu_ser)

    ctr = 1
    last_tx_message = ''

<<<<<<< HEAD
    ts = int(time.time())  # see what happens if we always send one and the same (constant) time!
    ch_tx = 40
    ch_rx = 3

    while True:
        radio.setChannel(ch_rx)
=======
    rx_channels = [3,23,61,75]
    rx_channel_id = 0
    rx_channel = rx_channels[rx_channel_id]

    tx_channels = [40]
    tx_channel_id = 0
    tx_channel = tx_channels[tx_channel_id]

    while True:
        # Sweep receive start channel
        rx_channel_id = ctr % len(rx_channels)
        rx_channel = rx_channels[rx_channel_id]

        radio.setChannel(rx_channel)
>>>>>>> ad0acb74
        radio.enableDynamicPayloads()
        radio.setAutoAck(True)
        radio.setPALevel(RF24_PA_MAX)
        radio.setDataRate(RF24_250KBPS)
        radio.openWritingPipe(ser_to_esb_addr(inv_ser))
        radio.flush_rx()
        radio.flush_tx()
        radio.openReadingPipe(1,ser_to_esb_addr(dtu_ser))
        radio.startListening()

        t_end = time.monotonic_ns()+1e9
        while time.monotonic_ns() < t_end:
            has_payload, pipe_number = radio.available_pipe()
            if has_payload:
                size = radio.getDynamicPayloadSize()
                payload = radio.read(size)
                print(last_tx_message, end='')
                last_tx_message = ''
                dt = datetime.now().strftime("%Y-%m-%d %H:%M:%S.%f")
                print(f"{dt} Received {size} bytes on channel {rx_channel} pipe {pipe_number}: " +
                      " ".join([f"{b:02x}" for b in payload]))
                on_receive(payload, ch_rx=ch_rx, ch_tx=ch_tx)
            else:
<<<<<<< HEAD
                pass
                # time.sleep(0.01)
=======
                radio.stopListening()
                radio.setChannel(rx_channel)
                radio.startListening()
                rx_channel_id = rx_channel_id + 1
                if rx_channel_id >= len(rx_channels):
                    rx_channel_id = 0
                rx_channel = rx_channels[rx_channel_id]
                time.sleep(0.01)
>>>>>>> ad0acb74

        tx_channel_id = tx_channel_id + 1
        if tx_channel_id >= len(tx_channels):
            tx_channel_id = 0
        tx_channel = tx_channels[tx_channel_id]

        radio.stopListening()  # put radio in TX mode
<<<<<<< HEAD
        radio.setChannel(ch_tx)
=======
        radio.setChannel(tx_channel)
>>>>>>> ad0acb74
        radio.openWritingPipe(ser_to_esb_addr(inv_ser))

        ts = int(time.time())
        payload = compose_0x80_msg(src_ser_no=dtu_ser, dst_ser_no=inv_ser, ts=ts)
        dt = datetime.now().strftime("%Y-%m-%d %H:%M:%S.%f")
        last_tx_message = f"{dt} Transmit {ctr:5d}: channel={tx_channel} len={len(payload)} | " + \
            " ".join([f"{b:02x}" for b in payload]) + "\n"
        radio.write(payload)  # will always yield 'True' because auto-ack is disabled
        t_last_tx = time.monotonic_ns()
        ctr = ctr + 1

        print(flush=True, end='')




if __name__ == "__main__":

    if not radio.begin():
        raise RuntimeError("radio hardware is not responding")

    radio.setPALevel(RF24_PA_LOW)  # RF24_PA_MAX is default

    # radio.printDetails();  # (smaller) function that prints raw register values
    # radio.printPrettyDetails();  # (larger) function that prints human readable data

    try:
        main_loop()

    except KeyboardInterrupt:
        print(" Keyboard Interrupt detected. Exiting...")
        radio.powerDown()
        sys.exit()<|MERGE_RESOLUTION|>--- conflicted
+++ resolved
@@ -176,24 +176,11 @@
             d['wday2_Wh'] = uk5
             d['uk2'] = uk2
 
-<<<<<<< HEAD
-        elif cmd==0x83:
-            name = 'misc1'
-            uk1, uk2, uk3, uk4, uk5, uk6 = struct.unpack(
-                '>HHHHHH', p[10:22])
-            print('')
-            d['uk1'] = uk1
-            d['uk2'] = uk2
-            d['uk3'] = uk3
-            d['uk4'] = uk4
-            d['uk5'] = uk5
-            d['uk6'] = uk6
-=======
         elif cmd==129:
             name = 'error'
             print('Command error')
 
-        elif cmd==131:
+        elif cmd==131:  # 0x83
             name = 'statedata'
             uk1, l, uk3, t, uk5, uk6 = struct.unpack('>HHHHHH', p[10:22])
             print(f'l={l}%, t={t/10:.2f}C,  ', end='')
@@ -203,9 +190,13 @@
             print(f'uk6={uk6}')
             d['l_Pct'] = l
             d['t_C'] = t/10
-
-        elif cmd==132:
-            name = 'unknown'
+            d['uk1'] = uk1
+            d['uk3'] = uk3
+            d['uk5'] = uk5
+            d['uk6'] = uk6
+
+        elif cmd==132:  # 0x84
+            name = 'unknown0x84'
             uk1, uk2, uk3, uk4, uk5, uk6, uk7, uk8 = struct.unpack(
                 '>HHHHHHHH', p[10:26])
             print(f'uk1={uk1}, ', end='')
@@ -216,7 +207,6 @@
             print(f'uk6={uk6}, ', end='')
             print(f'uk7={uk7}, ', end='')
             print(f'uk8={uk8}')
->>>>>>> ad0acb74
 
         else:
             print(f'unknown cmd {cmd}')
@@ -262,14 +252,8 @@
     ctr = 1
     last_tx_message = ''
 
-<<<<<<< HEAD
     ts = int(time.time())  # see what happens if we always send one and the same (constant) time!
-    ch_tx = 40
-    ch_rx = 3
-
-    while True:
-        radio.setChannel(ch_rx)
-=======
+    
     rx_channels = [3,23,61,75]
     rx_channel_id = 0
     rx_channel = rx_channels[rx_channel_id]
@@ -284,7 +268,6 @@
         rx_channel = rx_channels[rx_channel_id]
 
         radio.setChannel(rx_channel)
->>>>>>> ad0acb74
         radio.enableDynamicPayloads()
         radio.setAutoAck(True)
         radio.setPALevel(RF24_PA_MAX)
@@ -306,12 +289,10 @@
                 dt = datetime.now().strftime("%Y-%m-%d %H:%M:%S.%f")
                 print(f"{dt} Received {size} bytes on channel {rx_channel} pipe {pipe_number}: " +
                       " ".join([f"{b:02x}" for b in payload]))
-                on_receive(payload, ch_rx=ch_rx, ch_tx=ch_tx)
+                on_receive(payload, ch_rx=rx_channel, ch_tx=tx_channel)
             else:
-<<<<<<< HEAD
-                pass
+                # pass
                 # time.sleep(0.01)
-=======
                 radio.stopListening()
                 radio.setChannel(rx_channel)
                 radio.startListening()
@@ -320,7 +301,6 @@
                     rx_channel_id = 0
                 rx_channel = rx_channels[rx_channel_id]
                 time.sleep(0.01)
->>>>>>> ad0acb74
 
         tx_channel_id = tx_channel_id + 1
         if tx_channel_id >= len(tx_channels):
@@ -328,11 +308,7 @@
         tx_channel = tx_channels[tx_channel_id]
 
         radio.stopListening()  # put radio in TX mode
-<<<<<<< HEAD
-        radio.setChannel(ch_tx)
-=======
         radio.setChannel(tx_channel)
->>>>>>> ad0acb74
         radio.openWritingPipe(ser_to_esb_addr(inv_ser))
 
         ts = int(time.time())
